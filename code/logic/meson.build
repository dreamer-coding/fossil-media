dir = include_directories('.')
cc = meson.get_compiler('c')

# Check if the host system is Windows
if host_machine.system() == 'windows'
    winsock_dep = cc.find_library('ws2_32', required: true)
else
    winsock_dep = []
endif

fossil_media_lib = library('fossil_media',
<<<<<<< HEAD
    files('media.c', 'markdown.c', 'yaml.c', 'json.c', 'text.c', 'toml.c', 'xml.c', 'elf.c', 'ini.c', 'csv.c'),
=======
    files('media.c', 'markdown.c', 'yaml.c', 'html.c', 'json.c', 'text.c', 'toml.c', 'xml.c', 'ini.c', 'csv.c'),
>>>>>>> 995481fc
    install: true,
    dependencies: [cc.find_library('m', required: false), winsock_dep],
    include_directories: dir)

fossil_media_dep = declare_dependency(
    link_with: [fossil_media_lib],
    include_directories: dir)

meson.override_dependency('fossil-media', fossil_media_dep)<|MERGE_RESOLUTION|>--- conflicted
+++ resolved
@@ -9,11 +9,7 @@
 endif
 
 fossil_media_lib = library('fossil_media',
-<<<<<<< HEAD
-    files('media.c', 'markdown.c', 'yaml.c', 'json.c', 'text.c', 'toml.c', 'xml.c', 'elf.c', 'ini.c', 'csv.c'),
-=======
-    files('media.c', 'markdown.c', 'yaml.c', 'html.c', 'json.c', 'text.c', 'toml.c', 'xml.c', 'ini.c', 'csv.c'),
->>>>>>> 995481fc
+    files('media.c', 'markdown.c', 'yaml.c', 'html.c', 'json.c', 'text.c', 'toml.c', 'xml.c', 'elf.c', 'ini.c', 'csv.c'),
     install: true,
     dependencies: [cc.find_library('m', required: false), winsock_dep],
     include_directories: dir)
